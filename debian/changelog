<<<<<<< HEAD
libssh (0.5.2-1~bpo60+1) squeeze-backports; urgency=low

  * Rebuild for squeeze-backports.
  * Revert "Support multiarch spec" to unbreak compilation in stable

 -- Reinhard Tartler <siretart@tauware.de>  Tue, 08 May 2012 20:32:52 +0200
=======
libssh (0.5.3-1) unstable; urgency=high

  * New upstream security release
    - Fixes CVE-2012-4559, CVE-2012-4560, CVE-2012-4561, CVE-2012-4562
    - Fix regression in pre-connected socket setting (Closes: #688700)

 -- Laurent Bigonville <bigon@debian.org>  Wed, 21 Nov 2012 13:53:14 +0100
>>>>>>> 6999485a

libssh (0.5.2-1) unstable; urgency=low

  * New upstream release
    - Fix bug with ssh_channel_write (Closes: #631950)
  * debian/watch: Use new tarball location

 -- Laurent Bigonville <bigon@debian.org>  Mon, 19 Sep 2011 12:01:26 +0200

libssh (0.5.1-1) unstable; urgency=low

  * New upstream release (Closes: #637445)
  * debian/patches/0001-rename-threads-static.patch,
    debian/patches/0002-Check-for-NULL-pointers-in-string-c.patch: Dropped
  * debian/rules:
    - Adjust rule that build documentation
  * debian/patches/0001-disable-latex-documentation.patch: Disable LaTeX
    documentation generation (Closes: #622108)
  * debian/control: Drop texlive-fonts-recommended build-dependency
  * debian/patches/0002-fix-html-doc-generation.patch: Fix HTML doc generation
    (LP: #821437)
  * debian/libssh-doc.doc-base: Refine Title and Files glob

 -- Laurent Bigonville <bigon@debian.org>  Fri, 19 Aug 2011 00:46:48 +0200

libssh (0.5.0-2) unstable; urgency=low

  * debian/patches/0002-Check-for-NULL-pointers-in-string-c.patch:
    Consolidate patch (Should fix previous REJECT)
  * Support multiarch spec

 -- Laurent Bigonville <bigon@debian.org>  Wed, 15 Jun 2011 15:48:07 +0200

libssh (0.5.0-1) unstable; urgency=low

  * New upstream release
  * debian/control:
    - Bump Standards-Version to 3.9.2 (no further changes)
    - Fix short description to please lintian
  * debian/libssh-dev.install:
    - Remove "static" from the static library name
    - Install pkg-config file
  * debian/libssh-4.symbols: Add new symbols to .symbols file
  * debian/patch/0001-rename-threads-static.patch:
    Rename libssh_threads_static.so to libssh_threads.so
  * debian/libssh-4.install, debian/libssh-dev.install, debian/libssh-4.symbols,
    debian/libssh-4.lintian-overrides: Install libssh_threads library
  * debian/patches/0002-Check-for-NULL-pointers-in-string-c.patch:
    Check if string is NULL.

 -- Laurent Bigonville <bigon@debian.org>  Fri, 10 Jun 2011 22:47:54 +0200

libssh (0.4.8-2) unstable; urgency=low

  * Upload to unstable
  * debian/control: Add texlive-fonts-recommended to Build-Depends-Indep
    (Closes: #608319)

 -- Laurent Bigonville <bigon@debian.org>  Sun, 13 Mar 2011 22:06:00 +0100

libssh (0.4.8-1) experimental; urgency=low

  * New upstream release
  * Bump debhelper compatibility to 8

 -- Laurent Bigonville <bigon@debian.org>  Mon, 17 Jan 2011 19:31:47 +0100

libssh (0.4.7-1) experimental; urgency=low

  * New upstream release
    - Drop all patches, applied upstream
  * debian/watch: Fix URL regex

 -- Laurent Bigonville <bigon@debian.org>  Tue, 04 Jan 2011 21:24:34 +0100

libssh (0.4.6-1) experimental; urgency=low

  * New upstream release

 -- Laurent Bigonville <bigon@debian.org>  Mon, 13 Dec 2010 23:30:03 +0100

libssh (0.4.5-3) unstable; urgency=low

  * d/p/0002-socket-Fixed-uninitialized-fd-revents-member.patch:
    Fix uninitialized memory use (Closes: #606347)

 -- Laurent Bigonville <bigon@debian.org>  Sat, 11 Dec 2010 01:33:45 +0100

libssh (0.4.5-2) unstable; urgency=low

  * Add d/p/0001-socket.c-Fixed-setting-max_fd-which-breaks-ssh_selec.patch:
    Fix slow response in Remmina SSH (Closes: #599687, LP: #663777)
  * debian/control: Bump Standards-Version to 3.9.1 (no futher changes)
  * debian/copyright: Update copyright file to please lintian

 -- Laurent Bigonville <bigon@debian.org>  Wed, 20 Oct 2010 20:45:48 +0200

libssh (0.4.5-1) unstable; urgency=low

  * New upstream release
  * Bump Standards-Version to 3.9.0 (no further changes)
  * Move doxygen to Build-Depends-Indep

 -- Laurent Bigonville <bigon@debian.org>  Sun, 18 Jul 2010 22:48:10 +0200

libssh (0.4.4-1) unstable; urgency=low

  * New upstream release
    - Should fix ~/.ssh directory access (Closes: #582461)

 -- Laurent Bigonville <bigon@debian.org>  Mon, 31 May 2010 20:10:56 +0200

libssh (0.4.3-1) unstable; urgency=low

  * New upstream release
    - Drop 0001-Fix-symbols-visibility.patch, applied upstream
    - Update debian/libssh-4.symbols: Add new symbol

 -- Laurent Bigonville <bigon@debian.org>  Tue, 18 May 2010 21:06:33 +0200

libssh (0.4.2-1) unstable; urgency=low

  * New upstream release
    - 0001-Fix-symbols-visibility.patch: Only export needed symbols
    - debian/libssh-4.symbols: Update symbols file

 -- Laurent Bigonville <bigon@debian.org>  Thu, 25 Mar 2010 13:38:35 +0100

libssh (0.4.1-1) unstable; urgency=low

  * New upstream release
  * debian/control: Bump Standards-Version (no further changes)
  * Use new source package format '3.0 (quilt)'

 -- Laurent Bigonville <bigon@debian.org>  Sat, 13 Feb 2010 20:18:18 +0100

libssh (0.4.0-1) unstable; urgency=low

  * New upstream release.
    - Bump soname
    - Adjust .symbols file
  * Readd static library in -dev package
  * Let dh_lintian install override file
  * debian/README.Debian: Update file
  * debian/rules: Add list-missing rule

 -- Laurent Bigonville <bigon@debian.org>  Sat, 12 Dec 2009 14:29:12 +0100

libssh (0.3.4-3) unstable; urgency=low

  * Add correct Conflicts/Replaces for -dev and -doc packages
    (Closes: #550996)

 -- Laurent Bigonville <bigon@debian.org>  Thu, 15 Oct 2009 09:59:57 +0200

libssh (0.3.4-2) unstable; urgency=low

  * debian/watch: Update the URL
  * debian/copyright: Add missing licence for some cmake/Modules files

 -- Laurent Bigonville <bigon@debian.org>  Mon, 12 Oct 2009 09:37:03 +0200

libssh (0.3.4-1) unstable; urgency=low

  * New upstream release (Closes: #467284).
    - Adjust build-deps and use cmake
    - Bump soname and adjust .symbols file
  * debian/control:
    - Use my debian.org address in Uploaders and takeover the package
      with Jean-Philippe permission
    - Use now official Vcs-* field
    - Use new Homepage field instead of old pseudo-field
    - Bump Standards-Version to 3.8.3 (no further changes)
    - Use debug section for -dbg package
    - Add ${misc:Depends} to please lintian
    - Remove duplicate section to please lintian
  * debian/libssh-2-doc.doc-base: Fix doc-base-uses-applications-section
  * Bump debhelper version to 7
  * debian/libssh-dev.install: do not install .la file and static
    library anymore
  * debian/libssh-3.lintian-overrides: Update override
  * debian/copyright: Update copyright file
  * debian/libssh-3.symbols: Add initial symbols file

 -- Laurent Bigonville <bigon@debian.org>  Fri, 09 Oct 2009 21:21:16 +0200

libssh (0.2+svn20070321-4) unstable; urgency=low

  * debian/control:
    - Add XS-Vcs-Svn and XS-Vcs-Browser fields.
    - Change to ${binary:Version} for versionized dependencies.
  * Add debian/README.Debian to disambiguate the package name 

 -- Laurent Bigonville <bigon@bigon.be>  Fri, 27 Jul 2007 15:00:06 +0200

libssh (0.2+svn20070321-3) unstable; urgency=low

  * Fix wrong versionized Replaces for -doc package

 -- Laurent Bigonville <bigon@bigon.be>  Thu,  5 Apr 2007 17:58:27 +0200

libssh (0.2+svn20070321-2) unstable; urgency=low

  * Split devel package into devel and documentation packages 

 -- Laurent Bigonville <bigon@bigon.be>  Mon, 26 Mar 2007 15:29:51 +0200

libssh (0.2+svn20070321-1) unstable; urgency=low

  * New svn snapshot:
    - Fix broken include in include/libssh/server.h (Closes: #410020)
    - Fix nasty bug in server side code

 -- Laurent Bigonville <bigon@bigon.be>  Mon, 26 Mar 2007 15:06:40 +0200

libssh (0.2-1) unstable; urgency=low

  * New upstream release. 

 -- Laurent Bigonville <bigon@bigon.be>  Fri, 29 Dec 2006 07:40:20 +0100

libssh (0.2~rc-1) unstable; urgency=low

  * Initial release (Closes: #316872)

 -- Jean-Philippe Garcia Ballester <giga@le-pec.org>  Wed, 20 Dec 2006 23:56:50 +0100<|MERGE_RESOLUTION|>--- conflicted
+++ resolved
@@ -1,11 +1,9 @@
-<<<<<<< HEAD
-libssh (0.5.2-1~bpo60+1) squeeze-backports; urgency=low
+libssh (0.5.3-1~bpo60+1) squeeze-backports; urgency=low
 
   * Rebuild for squeeze-backports.
-  * Revert "Support multiarch spec" to unbreak compilation in stable
-
- -- Reinhard Tartler <siretart@tauware.de>  Tue, 08 May 2012 20:32:52 +0200
-=======
+
+ -- Reinhard Tartler <siretart@tauware.de>  Sun, 02 Dec 2012 16:29:09 +0100
+
 libssh (0.5.3-1) unstable; urgency=high
 
   * New upstream security release
@@ -13,7 +11,13 @@
     - Fix regression in pre-connected socket setting (Closes: #688700)
 
  -- Laurent Bigonville <bigon@debian.org>  Wed, 21 Nov 2012 13:53:14 +0100
->>>>>>> 6999485a
+
+libssh (0.5.2-1~bpo60+1) squeeze-backports; urgency=low
+
+  * Rebuild for squeeze-backports.
+  * Revert "Support multiarch spec" to unbreak compilation in stable
+
+ -- Reinhard Tartler <siretart@tauware.de>  Tue, 08 May 2012 20:32:52 +0200
 
 libssh (0.5.2-1) unstable; urgency=low
 
