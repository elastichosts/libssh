/*
 * This file is part of the SSH Library
 *
 * Copyright (c) 2003-2009 by Aris Adamantiadis
 *
 * The SSH Library is free software; you can redistribute it and/or modify
 * it under the terms of the GNU Lesser General Public License as published by
 * the Free Software Foundation; either version 2.1 of the License, or (at your
 * option) any later version.
 *
 * The SSH Library is distributed in the hope that it will be useful, but
 * WITHOUT ANY WARRANTY; without even the implied warranty of MERCHANTABILITY
 * or FITNESS FOR A PARTICULAR PURPOSE.  See the GNU Lesser General Public
 * License for more details.
 *
 * You should have received a copy of the GNU Lesser General Public License
 * along with the SSH Library; see the file COPYING.  If not, write to
 * the Free Software Foundation, Inc., 59 Temple Place - Suite 330, Boston,
 * MA 02111-1307, USA.
 */

/*
 * priv.h file
 * This include file contains everything you shouldn't deal with in
 * user programs. Consider that anything in this file might change
 * without notice; libssh.h file will keep backward compatibility
 * on binary & source
 */

#ifndef _LIBSSH_PRIV_H
#define _LIBSSH_PRIV_H

#ifdef _MSC_VER
#define snprintf _snprintf
/** Imitate define of inttypes.h */
#define PRIdS "Id"
#else
#include <unistd.h>
#define PRIdS "zd"
#endif

#include "config.h"
#include "libssh/libssh.h"

/* some constants */
#define MAX_PACKET_LEN 262144
#define ERROR_BUFFERLEN 1024
#define CLIENTBANNER1 "SSH-1.5-libssh-" SSH_STRINGIFY(LIBSSH_VERSION)
#define CLIENTBANNER2 "SSH-2.0-libssh-" SSH_STRINGIFY(LIBSSH_VERSION)
#define KBDINT_MAX_PROMPT 256 /* more than openssh's :) */
/* some types for public keys */
#define TYPE_DSS 1
#define TYPE_RSA 2
#define TYPE_RSA1 3

/* profiling constants. Don't touch them unless you know what you do */
#ifdef HAVE_LIBCRYPTO
#define OPENSSL_BIGNUMS
#endif

#ifdef __cplusplus
extern "C" {
#endif

/* wrapper things */
#ifdef HAVE_LIBGCRYPT
#include <gcrypt.h>
typedef gcry_md_hd_t SHACTX;
typedef gcry_md_hd_t MD5CTX;
typedef gcry_md_hd_t HMACCTX;
#ifdef MD5_DIGEST_LEN
    #undef MD5_DIGEST_LEN
#endif
#define SHA_DIGEST_LEN 20
#define MD5_DIGEST_LEN 16
#define EVP_MAX_MD_SIZE 36

typedef gcry_mpi_t bignum;

#define bignum_new() gcry_mpi_new(0)
#define bignum_free(num) gcry_mpi_release(num)
#define bignum_set_word(bn,n) gcry_mpi_set_ui(bn,n)
#define bignum_bin2bn(bn,datalen,data) gcry_mpi_scan(data,GCRYMPI_FMT_USG,bn,datalen,NULL)
#define bignum_bn2dec(num) my_gcry_bn2dec(num)
#define bignum_dec2bn(num, data) my_gcry_dec2bn(data, num)
#define bignum_bn2hex(num,data) gcry_mpi_aprint(GCRYMPI_FMT_HEX,data,NULL,num)
#define bignum_hex2bn(num,datalen,data) gcry_mpi_scan(num,GCRYMPI_FMT_HEX,data,datalen,NULL)
#define bignum_rand(num,bits) gcry_mpi_randomize(num,bits,GCRY_STRONG_RANDOM),gcry_mpi_set_bit(num,bits-1),gcry_mpi_set_bit(num,0)
#define bignum_mod_exp(dest,generator,exp,modulo) gcry_mpi_powm(dest,generator,exp,modulo)
#define bignum_num_bits(num) gcry_mpi_get_nbits(num)
#define bignum_num_bytes(num) ((gcry_mpi_get_nbits(num)+7)/8)
#define bignum_is_bit_set(num,bit) gcry_mpi_test_bit(num,bit)
#define bignum_bn2bin(num,datalen,data) gcry_mpi_print(GCRYMPI_FMT_USG,data,datalen,NULL,num)
#define bignum_cmp(num1,num2) gcry_mpi_cmp(num1,num2)

#elif defined HAVE_LIBCRYPTO
#include <openssl/dsa.h>
#include <openssl/rsa.h>
#include <openssl/sha.h>
#include <openssl/md5.h>
#include <openssl/hmac.h>
typedef SHA_CTX* SHACTX;
typedef MD5_CTX*  MD5CTX;
typedef HMAC_CTX* HMACCTX;
#ifdef MD5_DIGEST_LEN
    #undef MD5_DIGEST_LEN
#endif
#define SHA_DIGEST_LEN SHA_DIGEST_LENGTH
#define MD5_DIGEST_LEN MD5_DIGEST_LENGTH

#endif /* OPENSSL_CRYPTO */
#ifdef OPENSSL_BIGNUMS
#include <openssl/bn.h>
typedef BIGNUM*  bignum;
typedef BN_CTX* bignum_CTX;

#define bignum_new() BN_new()
#define bignum_free(num) BN_clear_free(num)
#define bignum_set_word(bn,n) BN_set_word(bn,n)
#define bignum_bin2bn(bn,datalen,data) BN_bin2bn(bn,datalen,data)
#define bignum_bn2dec(num) BN_bn2dec(num)
#define bignum_dec2bn(bn,data) BN_dec2bn(data,bn)
#define bignum_bn2hex(num) BN_bn2hex(num)
#define bignum_rand(rnd, bits, top, bottom) BN_rand(rnd,bits,top,bottom)
#define bignum_ctx_new() BN_CTX_new()
#define bignum_ctx_free(num) BN_CTX_free(num)
#define bignum_mod_exp(dest,generator,exp,modulo,ctx) BN_mod_exp(dest,generator,exp,modulo,ctx)
#define bignum_num_bytes(num) BN_num_bytes(num)
#define bignum_num_bits(num) BN_num_bits(num)
#define bignum_is_bit_set(num,bit) BN_is_bit_set(num,bit)
#define bignum_bn2bin(num,ptr) BN_bn2bin(num,ptr)
#define bignum_cmp(num1,num2) BN_cmp(num1,num2)

#endif /* OPENSSL_BIGNUMS */

#ifdef HAVE_SYS_TIME_H
#include <sys/time.h>
#endif

/* poll support */
#ifdef HAVE_POLL
#include <poll.h>
typedef struct pollfd pollfd_t;
#else /* HAVE_POLL */
typedef struct pollfd_s {
  socket_t fd;      /* file descriptor */
  short events;     /* requested events */
  short revents;    /* returned events */
} pollfd_t;

/* poll.c */
#ifndef POLLIN
# define POLLIN    0x001  /* There is data to read.  */
#endif
#ifndef POLLPRI
#define POLLPRI   0x002  /* There is urgent data to read.  */
#endif
#ifndef POLLOUT
#define POLLOUT   0x004  /* Writing now will not block.  */
#endif

#ifndef POLLERR
#define POLLERR   0x008  /* Error condition.  */
#endif
#ifndef POLLHUP
#define POLLHUP   0x010  /* Hung up.  */
#endif
#ifndef POLLNVAL
#define POLLNVAL  0x020  /* Invalid polling request.  */
#endif

typedef unsigned long int nfds_t;
#endif /* HAVE_POLL */

/* wrapper.c */
MD5CTX md5_init(void);
void md5_update(MD5CTX c, const void *data, unsigned long len);
void md5_final(unsigned char *md,MD5CTX c);
SHACTX sha1_init(void);
void sha1_update(SHACTX c, const void *data, unsigned long len);
void sha1_final(unsigned char *md,SHACTX c);
void sha1(unsigned char *digest,int len,unsigned char *hash);
#define HMAC_SHA1 1
#define HMAC_MD5 2
HMACCTX hmac_init(const void *key,int len,int type);
void hmac_update(HMACCTX c, const void *data, unsigned long len);
void hmac_final(HMACCTX ctx,unsigned char *hashmacbuf,unsigned int *len);

/* strings and buffers */
/* must be 32 bits number + immediatly our data */
#ifdef _MSC_VER
#pragma pack(1)
#endif
struct ssh_string_struct {
	uint32_t size;
	unsigned char string[MAX_PACKET_LEN];
}
#if !defined(__SUNPRO_C) && !defined(_MSC_VER)
__attribute__ ((packed))
#endif
#ifdef _MSC_VER
#pragma pack()
#endif
;

/** Describes a buffer state at a moment
 */
struct ssh_buffer_struct {
    char *data;
    uint32_t used;
    uint32_t allocated;
    uint32_t pos;
};

/* i should remove it one day */
typedef struct packet_struct {
	int valid;
	uint32_t len;
	uint8_t type;
} PACKET;

typedef struct kex_struct {
	unsigned char cookie[16];
	char **methods;
} KEX;

struct ssh_public_key_struct {
    int type;
    const char *type_c; /* Don't free it ! it is static */
#ifdef HAVE_LIBGCRYPT
    gcry_sexp_t dsa_pub;
    gcry_sexp_t rsa_pub;
#elif HAVE_LIBCRYPTO
    DSA *dsa_pub;
    RSA *rsa_pub;
#endif
};

struct ssh_private_key_struct {
    int type;
#ifdef HAVE_LIBGCRYPT
    gcry_sexp_t dsa_priv;
    gcry_sexp_t rsa_priv;
#elif defined HAVE_LIBCRYPTO
    DSA *dsa_priv;
    RSA *rsa_priv;
#endif
};

typedef struct signature_struct {
    int type;
#ifdef HAVE_LIBGCRYPT
    gcry_sexp_t dsa_sign;
    gcry_sexp_t rsa_sign;
#elif defined HAVE_LIBCRYPTO
    DSA_SIG *dsa_sign;
    ssh_string rsa_sign;
#endif
} SIGNATURE;


struct error_struct {
/* error handling */
    int error_code;
    char error_buffer[ERROR_BUFFERLEN];
};

struct ssh_options_struct {
    struct error_struct error;
    char *banner; /* explicit banner to send */
    char *username;
    char *host;
    char *bindaddr;
    int bindport;
    char *identity;
    char *ssh_dir;
    char *known_hosts_file;
    socket_t fd; /* specificaly wanted file descriptor, don't connect host */
    int port;
    int dont_verify_hostkey; /* Don't spare time, don't check host key ! unneeded to say it's dangerous and not safe */
    int use_nonexisting_algo; /* if user sets a not supported algorithm for kex, don't complain */
    char *wanted_methods[10]; /* the kex methods can be choosed. better use the kex fonctions to do that */
    void *wanted_cookie; /* wants a specific cookie to be sent ? if null, generate a new one */
    ssh_auth_callback auth_function; /* this functions will be called if e.g. a keyphrase is needed. */
    void *auth_userdata;
    void (*connect_status_function)(void *arg, float status); /* status callback function */
    void *connect_status_arg; /* arbitrary argument */
    long timeout; /* seconds */
    long timeout_usec;
    int ssh2allowed;
    int ssh1allowed;
    char *dsakey;
    char *rsakey; /* host key for server implementation */
    int log_verbosity;
    void (*log_function)(const char *message, SSH_SESSION *session, int verbosity); //log callback
};

typedef struct ssh_crypto_struct {
    bignum e,f,x,k,y;
    unsigned char session_id[SHA_DIGEST_LEN];

    unsigned char encryptIV[SHA_DIGEST_LEN*2];
    unsigned char decryptIV[SHA_DIGEST_LEN*2];

    unsigned char decryptkey[SHA_DIGEST_LEN*2];
    unsigned char encryptkey[SHA_DIGEST_LEN*2];

    unsigned char encryptMAC[SHA_DIGEST_LEN];
    unsigned char decryptMAC[SHA_DIGEST_LEN];
    unsigned char hmacbuf[EVP_MAX_MD_SIZE];
    struct crypto_struct *in_cipher, *out_cipher; /* the cipher structures/objects */
    ssh_string server_pubkey;
    const char *server_pubkey_type;
    int do_compress_out; /* idem */
    int do_compress_in; /* don't set them, set the option instead */
    void *compress_out_ctx; /* don't touch it */
    void *compress_in_ctx; /* really, don't */
} CRYPTO;

struct ssh_channel_struct {
    struct ssh_channel_struct *prev;
    struct ssh_channel_struct *next;
    SSH_SESSION *session; /* SSH_SESSION pointer */
    uint32_t local_channel;
    uint32_t local_window;
    int local_eof;
    uint32_t local_maxpacket;

    uint32_t remote_channel;
    uint32_t remote_window;
    int remote_eof; /* end of file received */
    uint32_t remote_maxpacket;
    int open; /* shows if the channel is still opened */
    int delayed_close;
    ssh_buffer stdout_buffer;
    ssh_buffer stderr_buffer;
    void *userarg;
    int version;
    int blocking;
    int exit_status;
};

struct ssh_agent_struct {
  struct socket *sock;
  ssh_buffer ident;
  unsigned int count;
};

struct ssh_keys_struct {
  const char *privatekey;
  const char *publickey;
};

enum ssh_scp_states {
  SSH_SCP_NEW,          //Data structure just created
  SSH_SCP_WRITE_INITED, //Gave our intention to write
  SSH_SCP_WRITE_WRITING,//File was opened and currently writing
  SSH_SCP_READ_INITED,  //Gave our intention to read
  SSH_SCP_READ_READING, //File is opened and reading
  SSH_SCP_ERROR         //Something bad happened
};

struct ssh_scp_struct {
  ssh_session session;
  int mode;
  ssh_channel channel;
  char *location;
  enum ssh_scp_states state;
  size_t filelen;
  size_t processed;
};

<<<<<<< HEAD
struct ssh_message_struct;
=======
struct ssh_scp_request_struct {
  ssh_scp scp;
  enum ssh_scp_request_types type;
  char *name;
  char *mode;
  size_t size;
  int acked;
};

struct ssh_message;
>>>>>>> fbfea945

struct ssh_session_struct {
    struct error_struct error;
    struct socket *socket;
    SSH_OPTIONS *options;
    char *serverbanner;
    char *clientbanner;
    int protoversion;
    int server;
    int client;
    int openssh;
    uint32_t send_seq;
    uint32_t recv_seq;
/* status flags */
    int closed;
    int closed_by_except;

    int connected;
    /* !=0 when the user got a session handle */
    int alive;
    /* two previous are deprecated */
    int auth_service_asked;

/* socket status */
    int blocking; // functions should block

    ssh_string banner; /* that's the issue banner from
                       the server */
    char *remotebanner; /* that's the SSH- banner from
                           remote host. */
    char *discon_msg; /* disconnect message from
                         the remote host */
    ssh_buffer in_buffer;
    PACKET in_packet;
    ssh_buffer out_buffer;

    /* the states are used by the nonblocking stuff to remember */
    /* where it was before being interrupted */
    int packet_state;
    int dh_handshake_state;
    ssh_string dh_server_signature; //information used by dh_handshake.

    KEX server_kex;
    KEX client_kex;
    ssh_buffer in_hashbuf;
    ssh_buffer out_hashbuf;
    CRYPTO *current_crypto;
    CRYPTO *next_crypto;  /* next_crypto is going to be used after a SSH2_MSG_NEWKEYS */

    ssh_channel channels; /* linked list of channels */
    int maxchannel;
    int exec_channel_opened; /* version 1 only. more
                                info in channels1.c */
    ssh_agent agent; /* ssh agent */

/* keyb interactive data */
    struct ssh_kbdint_struct *kbdint;
    int version; /* 1 or 2 */
    /* server host keys */
    ssh_private_key rsa_key;
    ssh_private_key dsa_key;
    /* auths accepted by server */
    int auth_methods;
    int hostkeys; /* contains type of host key wanted by client, in server impl */
    struct ssh_list *ssh_message_list; /* list of delayed SSH messages */
    int (*ssh_message_callback)( struct ssh_session_struct *session, ssh_message msg);
    int log_verbosity; /*cached copy of the option structure */
    int log_indent; /* indentation level in enter_function logs */
};

struct ssh_kbdint_struct {
    uint32_t nprompts;
    char *name;
    char *instruction;
    char **prompts;
    unsigned char *echo; /* bool array */
    char **answers;
};

/* server data */

struct ssh_bind_struct {
    struct error_struct error;
    socket_t bindfd;
    SSH_OPTIONS *options;
    int blocking;
    int toaccept;
};

struct ssh_auth_request {
    char *username;
    int method;
    char *password;
    struct ssh_public_key_struct *public_key;
    char signature_state;
};

struct ssh_channel_request_open {
    int type;
    uint32_t sender;
    uint32_t window;
    uint32_t packet_size;
    char *originator;
    uint16_t originator_port;
    char *destination;
    uint16_t destination_port;
};

struct ssh_service_request {
    char *service;
};

struct ssh_channel_request {
    int type;
    ssh_channel channel;
    uint8_t want_reply;
    /* pty-req type specifics */
    char *TERM;
    uint32_t width;
    uint32_t height;
    uint32_t pxwidth;
    uint32_t pxheight;
    ssh_string modes;

    /* env type request */
    char *var_name;
    char *var_value;
    /* exec type request */
    char *command;
    /* subsystem */
    char *subsystem;
};

struct ssh_message_struct {
    SSH_SESSION *session;
    int type;
    struct ssh_auth_request auth_request;
    struct ssh_channel_request_open channel_request_open;
    struct ssh_channel_request channel_request;
    struct ssh_service_request service_request;
};

#ifndef _WIN32
/* agent.c */
/**
 * @brief Create a new ssh agent structure.
 *
 * @return An allocated ssh agent structure or NULL on error.
 */
struct ssh_agent_struct *agent_new(struct ssh_session_struct *session);

void agent_close(struct ssh_agent_struct *agent);

/**
 * @brief Free an allocated ssh agent structure.
 *
 * @param agent The ssh agent structure to free.
 */
void agent_free(struct ssh_agent_struct *agent);

/**
 * @brief Check if the ssh agent is running.
 *
 * @param session The ssh session to check for the agent.
 *
 * @return 1 if it is running, 0 if not.
 */
int agent_is_running(struct ssh_session_struct *session);

int agent_get_ident_count(struct ssh_session_struct *session);

struct ssh_public_key_struct *agent_get_next_ident(struct ssh_session_struct *session,
    char **comment);

struct ssh_public_key_struct *agent_get_first_ident(struct ssh_session_struct *session,
    char **comment);

ssh_string agent_sign_data(struct ssh_session_struct *session,
    struct ssh_buffer_struct *data,
    struct ssh_public_key_struct *pubkey);
#endif

/* poll.c */
int ssh_poll(pollfd_t *fds, nfds_t nfds, int timeout);
typedef struct ssh_poll_ctx SSH_POLL_CTX;
typedef struct ssh_poll SSH_POLL;

/**
 * @brief SSH poll callback.
 *
 * @param p             Poll object this callback belongs to.
 * @param fd            The raw socket.
 * @param revents       The current poll events on the socket.
 * @param userdata      Userdata to be passed to the callback function.
 *
 * @return              0 on success, < 0 if you removed the poll object from
 *                      it's poll context.
 */
typedef int (*ssh_poll_callback)(SSH_POLL *p, int fd, int revents,
    void *userdata);


SSH_POLL *ssh_poll_new(socket_t fd, short events, ssh_poll_callback cb,
    void *userdata);
void ssh_poll_free(SSH_POLL *p);
SSH_POLL_CTX *ssh_poll_get_ctx(SSH_POLL *p);
short ssh_poll_get_events(SSH_POLL *p);
void ssh_poll_set_events(SSH_POLL *p, short events);
void ssh_poll_add_events(SSH_POLL *p, short events);
void ssh_poll_remove_events(SSH_POLL *p, short events);
socket_t ssh_poll_get_fd(SSH_POLL *p);
void ssh_poll_set_callback(SSH_POLL *p, ssh_poll_callback cb, void *userdata);
SSH_POLL_CTX *ssh_poll_ctx_new(size_t chunk_size);
void ssh_poll_ctx_free(SSH_POLL_CTX *ctx);
int ssh_poll_ctx_add(SSH_POLL_CTX *ctx, SSH_POLL *p);
void ssh_poll_ctx_remove(SSH_POLL_CTX *ctx, SSH_POLL *p);
int ssh_poll_ctx(SSH_POLL_CTX *ctx, int timeout);

/* socket.c */

struct socket;
int ssh_socket_init(void);
struct socket *ssh_socket_new(SSH_SESSION *session);
void ssh_socket_free(struct socket *s);
void ssh_socket_set_fd(struct socket *s, socket_t fd);
socket_t ssh_socket_get_fd(struct socket *s);
#ifndef _WIN32
int ssh_socket_unix(struct socket *s, const char *path);
#endif
void ssh_socket_close(struct socket *s);
int ssh_socket_read(struct socket *s, void *buffer, int len);
int ssh_socket_write(struct socket *s,const void *buffer, int len);
int ssh_socket_is_open(struct socket *s);
int ssh_socket_fd_isset(struct socket *s, fd_set *set);
void ssh_socket_fd_set(struct socket *s, fd_set *set, int *fd_max);
int ssh_socket_completeread(struct socket *s, void *buffer, uint32_t len);
int ssh_socket_completewrite(struct socket *s, const void *buffer, uint32_t len);
int ssh_socket_wait_for_data(struct socket *s, SSH_SESSION *session, uint32_t len);
int ssh_socket_nonblocking_flush(struct socket *s);
int ssh_socket_blocking_flush(struct socket *s);
int ssh_socket_poll(struct socket *s, int *writeable, int *except);
void ssh_socket_set_towrite(struct socket *s);
void ssh_socket_set_toread(struct socket *s);
void ssh_socket_set_except(struct socket *s);
int ssh_socket_get_status(struct socket *s);
int ssh_socket_data_available(struct socket *s);
int ssh_socket_data_writable(struct socket *s);
/* session.c */

void ssh_cleanup(SSH_SESSION *session);

/* client.c */

int ssh_send_banner(SSH_SESSION *session, int is_server);
char *ssh_get_banner(SSH_SESSION *session);

/* errors.c */
void ssh_set_error(void *error, int code, const char *descr, ...) PRINTF_ATTRIBUTE(3, 4);

/* in dh.c */
/* DH key generation */
void ssh_print_bignum(const char *which,bignum num);
int dh_generate_e(SSH_SESSION *session);
int dh_generate_f(SSH_SESSION *session);
int dh_generate_x(SSH_SESSION *session);
int dh_generate_y(SSH_SESSION *session);

int ssh_crypto_init(void);
void ssh_crypto_finalize(void);

ssh_string dh_get_e(SSH_SESSION *session);
ssh_string dh_get_f(SSH_SESSION *session);
int dh_import_f(SSH_SESSION *session,ssh_string f_string);
int dh_import_e(SSH_SESSION *session, ssh_string e_string);
void dh_import_pubkey(SSH_SESSION *session,ssh_string pubkey_string);
int dh_build_k(SSH_SESSION *session);
int make_sessionid(SSH_SESSION *session);
/* add data for the final cookie */
int hashbufin_add_cookie(SSH_SESSION *session, unsigned char *cookie);
int hashbufout_add_cookie(SSH_SESSION *session);
int generate_session_keys(SSH_SESSION *session);
int sig_verify(SSH_SESSION *session, ssh_public_key pubkey,
    SIGNATURE *signature, unsigned char *digest, int size);
/* returns 1 if server signature ok, 0 otherwise. The NEXT crypto is checked, not the current one */
int signature_verify(SSH_SESSION *session,ssh_string signature);
bignum make_string_bn(ssh_string string);
ssh_string make_bignum_string(bignum num);

/* in crypt.c */
uint32_t packet_decrypt_len(SSH_SESSION *session,char *crypted);
int packet_decrypt(SSH_SESSION *session, void *packet,unsigned int len);
unsigned char *packet_encrypt(SSH_SESSION *session,void *packet,unsigned int len);
 /* it returns the hmac buffer if exists*/
int packet_hmac_verify(SSH_SESSION *session,ssh_buffer buffer,unsigned char *mac);

/* in packet.c */

void packet_parse(SSH_SESSION *session);
int packet_send(SSH_SESSION *session);

int packet_read(SSH_SESSION *session);
int packet_translate(SSH_SESSION *session);
int packet_wait(SSH_SESSION *session,int type,int blocking);
int packet_flush(SSH_SESSION *session, int enforce_blocking);

/* connect.c */
int ssh_regex_init(void);
void ssh_regex_finalize(void);
SSH_SESSION *ssh_session_new();
socket_t ssh_connect_host(SSH_SESSION *session, const char *host,const char
        *bind_addr, int port, long timeout, long usec);

/* in kex.c */
extern const char *ssh_kex_nums[];
int ssh_send_kex(SSH_SESSION *session, int server_kex);
void ssh_list_kex(SSH_SESSION *session, KEX *kex);
int set_kex(SSH_SESSION *session);
int ssh_get_kex(SSH_SESSION *session, int server_kex);
int verify_existing_algo(int algo, const char *name);
char **space_tokenize(const char *chain);
int ssh_get_kex1(SSH_SESSION *session);
char *ssh_find_matching(const char *in_d, const char *what_d);

/* in keyfiles.c */

ssh_private_key _privatekey_from_file(void *session, const char *filename,
    int type);
ssh_string try_publickey_from_file(SSH_SESSION *session,
    struct ssh_keys_struct keytab,
    char **privkeyfile, int *type);

/* in keys.c */
const char *ssh_type_to_char(int type);
int ssh_type_from_name(const char *name);
ssh_buffer ssh_userauth_build_digest(SSH_SESSION *session, ssh_message msg, char *service);

ssh_private_key privatekey_make_dss(SSH_SESSION *session, ssh_buffer buffer);
ssh_private_key privatekey_make_rsa(SSH_SESSION *session, ssh_buffer buffer,
    const char *type);
ssh_private_key privatekey_from_string(SSH_SESSION *session, ssh_string privkey_s);

ssh_public_key publickey_make_dss(SSH_SESSION *session, ssh_buffer buffer);
ssh_public_key publickey_make_rsa(SSH_SESSION *session, ssh_buffer buffer, int type);
ssh_public_key publickey_from_string(SSH_SESSION *session, ssh_string pubkey_s);
SIGNATURE *signature_from_string(SSH_SESSION *session, ssh_string signature,ssh_public_key pubkey,int needed_type);
void signature_free(SIGNATURE *sign);
ssh_string ssh_do_sign_with_agent(struct ssh_session_struct *session,
    struct ssh_buffer_struct *buf, struct ssh_public_key_struct *publickey);
ssh_string ssh_do_sign(SSH_SESSION *session,ssh_buffer sigbuf,
        ssh_private_key privatekey);
ssh_string ssh_sign_session_id(SSH_SESSION *session, ssh_private_key privatekey);
ssh_string ssh_encrypt_rsa1(SSH_SESSION *session, ssh_string data, ssh_public_key key);
/* channel.c */
void channel_handle(SSH_SESSION *session, int type);
ssh_channel channel_new(SSH_SESSION *session);
int channel_default_bufferize(ssh_channel channel, void *data, int len,
        int is_stderr);
uint32_t ssh_channel_new_id(SSH_SESSION *session);
ssh_channel ssh_channel_from_local(SSH_SESSION *session, uint32_t id);
int channel_write_common(ssh_channel channel, const void *data,
    uint32_t len, int is_stderr);

/* options.c */

/* this function must be called when no specific username has been asked. it has to guess it */
int ssh_options_default_username(SSH_OPTIONS *opt);
int ssh_options_default_ssh_dir(SSH_OPTIONS *opt);
int ssh_options_default_known_hosts_file(SSH_OPTIONS *opt);

/* buffer.c */
int buffer_add_ssh_string(ssh_buffer buffer, ssh_string string);
int buffer_add_u8(ssh_buffer buffer, uint8_t data);
int buffer_add_u32(ssh_buffer buffer, uint32_t data);
int buffer_add_u64(ssh_buffer buffer, uint64_t data);
int buffer_add_data(ssh_buffer buffer, const void *data, uint32_t len);
int buffer_prepend_data(ssh_buffer buffer, const void *data, uint32_t len);
int buffer_add_buffer(ssh_buffer buffer, ssh_buffer source);
int buffer_reinit(ssh_buffer buffer);

/* buffer_get_rest returns a pointer to the current position into the buffer */
void *buffer_get_rest(ssh_buffer buffer);
/* buffer_get_rest_len returns the number of bytes which can be read */
uint32_t buffer_get_rest_len(ssh_buffer buffer);

/* buffer_read_*() returns the number of bytes read, except for ssh strings */
int buffer_get_u8(ssh_buffer buffer, uint8_t *data);
int buffer_get_u32(ssh_buffer buffer, uint32_t *data);
int buffer_get_u64(ssh_buffer buffer, uint64_t *data);

uint32_t buffer_get_data(ssh_buffer buffer, void *data, uint32_t requestedlen);
/* buffer_get_ssh_string() is an exception. if the String read is too large or invalid, it will answer NULL. */
ssh_string buffer_get_ssh_string(ssh_buffer buffer);
/* gets a string out of a SSH-1 mpint */
ssh_string buffer_get_mpint(ssh_buffer buffer);
/* buffer_pass_bytes acts as if len bytes have been read (used for padding) */
uint32_t buffer_pass_bytes_end(ssh_buffer buffer, uint32_t len);
uint32_t buffer_pass_bytes(ssh_buffer buffer, uint32_t len);

/* in base64.c */
ssh_buffer base64_to_bin(const char *source);
unsigned char *bin_to_base64(const unsigned char *source, int len);

/* gzip.c */
int compress_buffer(SSH_SESSION *session,ssh_buffer buf);
int decompress_buffer(SSH_SESSION *session,ssh_buffer buf);

/* wrapper.c */
int crypt_set_algorithms(SSH_SESSION *);
int crypt_set_algorithms_server(SSH_SESSION *session);
CRYPTO *crypto_new(void);
void crypto_free(CRYPTO *crypto);

/* crc32.c */
uint32_t ssh_crc32(const char *buf, uint32_t len);

/* auth1.c */
int ssh_userauth1_none(SSH_SESSION *session, const char *username);
int ssh_userauth1_offer_pubkey(SSH_SESSION *session, const char *username,
        int type, ssh_string pubkey);
int ssh_userauth1_password(SSH_SESSION *session, const char *username,
        const char *password);
/* in misc.c */
/* gets the user home dir. */
char *ssh_get_user_home_dir(void);
int ssh_file_readaccess_ok(const char *file);

/* macro for byte ordering */
uint64_t ntohll(uint64_t);
#define htonll(x) ntohll(x)

/* list processing */

struct ssh_list {
  struct ssh_iterator *root;
  struct ssh_iterator *end;
};

struct ssh_iterator {
  struct ssh_iterator *next;
  const void *data;
};

struct ssh_list *ssh_list_new(void);
void ssh_list_free(struct ssh_list *list);
struct ssh_iterator *ssh_list_get_iterator(const struct ssh_list *list);
int ssh_list_add(struct ssh_list *list, const void *data);
void ssh_list_remove(struct ssh_list *list, struct ssh_iterator *iterator);

/** @brief fetch the head element of a list and remove it from list
 * @param list the ssh_list to use
 * @return the first element of the list
 */
const void *_ssh_list_get_head(struct ssh_list *list);

#define ssh_iterator_value(type, iterator)\
  ((type)((iterator)->data))
/** @brief fetch the head element of a list and remove it from list
 * @param type type of the element to return
 * @param list the ssh_list to use
 * @return the first element of the list
 */
#define ssh_list_get_head(type, ssh_list)\
  ((type)_ssh_list_get_head(ssh_list))


/* channels1.c */
int channel_open_session1(ssh_channel channel);
int channel_request_pty_size1(ssh_channel channel, const char *terminal,
    int cols, int rows);
int channel_change_pty_size1(ssh_channel channel, int cols, int rows);
int channel_request_shell1(ssh_channel channel);
int channel_request_exec1(ssh_channel channel, const char *cmd);
int channel_handle1(SSH_SESSION *session, int type);
int channel_write1(ssh_channel channel, const void *data, int len);

/* session.c */

int ssh_handle_packets(SSH_SESSION *session);

/* match.c */
int match_hostname(const char *host, const char *pattern, unsigned int len);

/* messages.c */

void message_handle(SSH_SESSION *session, uint32_t type);
int ssh_execute_message_callbacks(SSH_SESSION *session);

/* scp.c */

ssh_scp_request ssh_scp_request_new(void);

/* log.c */

#ifndef __FUNCTION__
#if defined(__SUNPRO_C)
#define __FUNCTION__ __func__
#endif
#endif
   
#define _enter_function(sess) \
	do {\
		if((sess)->log_verbosity >= SSH_LOG_FUNCTIONS){ \
			ssh_log((sess),SSH_LOG_FUNCTIONS,"entering function %s line %d in " __FILE__ , __FUNCTION__,__LINE__);\
			(sess)->log_indent++; \
		} \
	} while(0)

#define _leave_function(sess) \
	do { \
		if((sess)->log_verbosity >= SSH_LOG_FUNCTIONS){ \
			(sess)->log_indent--; \
			ssh_log((sess),SSH_LOG_FUNCTIONS,"leaving function %s line %d in " __FILE__ , __FUNCTION__,__LINE__);\
		}\
	} while(0)

#ifdef DEBUG_CALLTRACE
#define enter_function() _enter_function(session)
#define leave_function() _leave_function(session)
#else
#define enter_function() (void)session
#define leave_function() (void)session
#endif

/** Free memory space */
#define SAFE_FREE(x) do { if ((x) != NULL) {free(x); x=NULL;} } while(0)

/** Zero a structure */
#define ZERO_STRUCT(x) memset((char *)&(x), 0, sizeof(x))

/** Zero a structure given a pointer to the structure */
#define ZERO_STRUCTP(x) do { if ((x) != NULL) memset((char *)(x), 0, sizeof(*(x))); } while(0)

/** Get the size of an array */
#define ARRAY_SIZE(a) (sizeof(a)/sizeof(a[0]))

/** Overwrite the complete string with 'X' */
#define BURN_STRING(x) do { if ((x) != NULL) memset((x), 'X', strlen((x))); } while(0)

#ifdef HAVE_LIBGCRYPT
/* gcrypt_missing.c */
int my_gcry_dec2bn(bignum *bn, const char *data);
char *my_gcry_bn2dec(bignum bn);
#endif /* !HAVE_LIBGCRYPT */

#ifdef __cplusplus
}
#endif

#endif /* _LIBSSH_PRIV_H */
/* vim: set ts=2 sw=2 et cindent: */<|MERGE_RESOLUTION|>--- conflicted
+++ resolved
@@ -370,9 +370,7 @@
   size_t processed;
 };
 
-<<<<<<< HEAD
-struct ssh_message_struct;
-=======
+
 struct ssh_scp_request_struct {
   ssh_scp scp;
   enum ssh_scp_request_types type;
@@ -382,8 +380,7 @@
   int acked;
 };
 
-struct ssh_message;
->>>>>>> fbfea945
+struct ssh_message_struct;
 
 struct ssh_session_struct {
     struct error_struct error;
